--- conflicted
+++ resolved
@@ -6,14 +6,8 @@
 """
 
 formatting_prompt: str = """Formatting Requirements:
-<<<<<<< HEAD
 
 """
-
-=======
-
-"""
->>>>>>> a20b8b17
 
 
 # Lab orchestrator instructions
@@ -31,15 +25,6 @@
 4. **Explain the expected outcome** of each step
 5. **Wait for confirmation** if the request is complex or ambiguous
 6. **ALWAYS** provide the user with the search that you will be running when calling the splunk_mcp_agent to search data.
-<<<<<<< HEAD
-6. **ALWAYS** return the job_id to the user when running the run_splunk_search tool.
-6. ** When the user asks to explore or show fields in Splunk use the splunk_mcp_agent to run_splunk_search with the following SPL (replacing <user_index> and <your_sourcetype> and <your_field_name> with the user’s values). Do not add commentary unless asked.
-   - index=<user_index> sourcetype=<your_sourcetype> earliest=-1h latest=now | fieldsummary | spath input=values | eval sample=mvindex('{}.value', 0, 3) | table field count distinct_count sample
-   - this will return the available fields in the index along with sample values (sample) that are useful when running specialiced searches. 
-   - ALWAYS return the field distinct_count count and sample results to the user.
-   - If the user asks to explore/see values of a specific field, use this search instead: 
-      - index=<user_index> sourcetype=<your_sourcetype> earliest=-1h latest=now| field=<field_name> | table <field_name> | search field=<your_field_name>
-=======
 7. **ALWAYS** return the job_id to the user when running the run_splunk_search tool.
 8. **When the user asks to explore or show fields in Splunk** use the splunk_mcp_agent to run_splunk_search with the following SPL (replacing <user_index> and <your_sourcetype> and <your_field_name> with the user's values). Do not add commentary unless asked.
    - index=<user_index> sourcetype=<your_sourcetype> earliest=-1h latest=now | fieldsummary | table field count distinct_count
@@ -47,7 +32,6 @@
    - ALWAYS return the field distinct_count count results to the user.
    - If the user asks to explore/see values of a specific field, use this search instead: 
       - index=<user_index> sourcetype=<your_sourcetype> earliest=-1h latest=now | stats values(<field_name>) as sample_values by <field_name> | head 10
->>>>>>> a20b8b17
 
 Example:
 ```
