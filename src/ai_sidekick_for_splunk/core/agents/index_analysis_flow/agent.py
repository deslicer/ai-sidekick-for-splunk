"""
Index Analysis Guided Agent Flow - Production Ready.

This agent demonstrates the Guided Agent Flows framework by implementing
the enhanced goal-driven index analysis workflow using Reasoning Flow Definitions
with bounded intelligence capabilities.
"""

import logging
import re
from pathlib import Path
from typing import Any, Optional

from google.adk.agents import LlmAgent
from google.adk.events import Event
from google.genai.types import Content, Part

from ...base_agent import AgentMetadata, BaseAgent
from ...config import Config
from ...flows_engine.agent_flow import AgentFlow
from ...flows_engine.flow_engine import FlowEngine, FlowExecutionResult, ProgressUpdate

logger = logging.getLogger(__name__)


class IndexAnalysisFlowAgent(BaseAgent):
    """
    Agent that executes index analysis using the Guided Agent Flows framework.

    This production-ready agent demonstrates how Reasoning Flow Definitions
    with bounded intelligence tasks can create sophisticated, reusable,
    and context-aware analysis agents.
    """

    # Class metadata for discovery system
    METADATA = AgentMetadata(
        name="IndexAnalysisFlow",
        description="Production-ready index analysis using Guided Agent Flows framework with bounded intelligence and ResultSynthesizer integration",
        version="1.0.0",
        author="Saikrishna Gundeti",
<<<<<<< HEAD
        tags=["index_analysis", "guided_agent_flows", "reasoning_flow_definitions", "bounded_intelligence", "production", "modular"],
        dependencies=["search_guru", "splunk_mcp", "result_synthesizer"]
=======
        tags=[
            "index_analysis",
            "guided_agent_flows",
            "reasoning_flow_definitions",
            "bounded_intelligence",
            "production",
            "modular",
        ],
        dependencies=["search_guru", "splunk_mcp", "result_synthesizer"],
        disabled=True,  # Disabled - reference implementation, use FlowPilot IndexAnalysis instead
>>>>>>> 19e6e638
    )

    name = "IndexAnalysisFlow"
    description = "Context-aware index analysis agent using Guided Agent Flows framework with bounded intelligence"

    def __init__(
        self,
        config: Config | None = None,
        metadata: AgentMetadata | None = None,
        tools: list[Any] | None = None,
        session_state: Optional[dict[str, Any]] = None,
        flow_definition_path: str | None = None,
        orchestrator=None
    ) -> None:
        """
        Initialize the IndexAnalysisFlowAgent.

        Args:
            config: Configuration instance
            metadata: Agent metadata
            tools: List of tools for this agent
            session_state: Shared session state
            flow_definition_path: Path to flow JSON definition
            orchestrator: Main orchestrator for agent coordination
        """
        logger.info("🔧 Initializing IndexAnalysisFlowAgent (POC)", extra={
            "event_type": "flow_agent_initialization",
            "event_data": {"agent_name": "IndexAnalysisFlow", "version": "1.0.0-poc"}
        })

        super().__init__(
            config or Config(),
            metadata or self.METADATA,
            tools or [],
            session_state
        )

        # Set default flow definition path
        if not flow_definition_path:
            current_dir = Path(__file__).parent
            # Use enhanced LLM loop flow for parallel testing
            flow_definition_path = current_dir.parent.parent / "flows" / "index_analysis" / "index_analysis.json"

        self.flow_definition_path = Path(flow_definition_path)
        self.orchestrator = orchestrator
        self.agent_flow: AgentFlow | None = None
        self.flow_engine: FlowEngine | None = None

        # Load and validate flow definition
        self._load_flow_definition()

    def set_orchestrator(self, orchestrator):
        """
        Set the orchestrator for this agent after initialization.

        This is needed because agents are created during discovery before
        the orchestrator is fully initialized.
        """
        self.orchestrator = orchestrator
        if self.flow_engine:
            self.flow_engine.agent_coordinator.orchestrator = orchestrator
            # Clear agent cache to force re-retrieval with new orchestrator
            self.flow_engine.agent_coordinator._agent_cache.clear()
            logger.info(f"✅ Orchestrator set for {self.name} - agent coordination enabled")

        logger.info("✅ IndexAnalysisFlowAgent initialized successfully", extra={
            "event_type": "flow_agent_created",
            "event_data": {
                "agent_name": self.name,
                "flow_definition": str(self.flow_definition_path),
                "flow_loaded": self.agent_flow is not None
            }
        })



    def _load_flow_definition(self) -> None:
        """Load and validate the agent flow definition."""
        try:
            if not self.flow_definition_path.exists():
                logger.error(f"Flow definition not found: {self.flow_definition_path}")
                return

            # Load flow from JSON
            self.agent_flow = AgentFlow.load_from_json(self.flow_definition_path)

            # Validate flow
            validation_errors = self.agent_flow.validate()
            if validation_errors:
                logger.error(f"Flow validation failed: {validation_errors}")
                self.agent_flow = None
                return

            # Initialize flow engine with progress callback
            self.flow_engine = FlowEngine(self.config, self.orchestrator, self._progress_callback)

            logger.info(f"Flow definition loaded successfully: {self.agent_flow.workflow_name} v{self.agent_flow.version}")

        except Exception as e:
            logger.error(f"Failed to load flow definition: {e}")
            self.agent_flow = None
            self.flow_engine = None

    def _progress_callback(self, update: ProgressUpdate) -> None:
        """
        Handle progress updates from the FlowEngine.

        This converts FlowEngine progress updates into ADK Events for streaming.
        """
        # Create a structured log message for progress tracking
        progress_message = f"🔄 **{update.phase_name}**"
        if update.task_id:
            progress_message += f" | Task: {update.task_id}"
        if update.step_number:
            progress_message += f" | Step: {update.step_number}"

        progress_message += f" | Status: {update.status}"
        if update.message:
            progress_message += f"\n{update.message}"

        # Log with structured data for potential streaming pickup
        logger.info(progress_message, extra={
            "event_type": "flow_progress_update",
            "event_data": {
                "phase_name": update.phase_name,
                "task_id": update.task_id,
                "step_number": update.step_number,
                "status": update.status,
                "message": update.message,
                "data": update.data
            }
        })

        # Store progress updates for streaming (if we had access to the event stream)
        if not hasattr(self, '_progress_updates'):
            self._progress_updates = []
        self._progress_updates.append(update)

    def _create_progress_event(self, update: ProgressUpdate) -> Event:
        """Convert a ProgressUpdate to an ADK Event for streaming."""
        # Create content with the progress message
        progress_text = f"🔄 **{update.phase_name}**"
        if update.task_id:
            progress_text += f" | Task: {update.task_id}"
        if update.step_number:
            progress_text += f" | Step: {update.step_number}"

        progress_text += f" | Status: {update.status}"
        if update.message:
            progress_text += f"\n{update.message}"

        content = Content(
            role="model",
            parts=[Part(text=progress_text)]
        )

        # Create ADK Event
        return Event(
            author=self.name,
            content=content,
            partial=True,  # This is a streaming update, not final
            turn_complete=False
        )

    @property
    def instructions(self) -> str:
        """Get the agent instructions/prompt."""
        from .prompt import INDEX_ANALYSIS_FLOW_AGENT_INSTRUCTIONS
        return INDEX_ANALYSIS_FLOW_AGENT_INSTRUCTIONS

    def get_adk_agent(self, tools: list[Any] | None = None) -> LlmAgent | None:
        """
        Create ADK LlmAgent for flow-based index analysis.

        Args:
            tools: Optional list of tools

        Returns:
            ADK LlmAgent configured for flow execution
        """
        try:
            if not self.agent_flow:
                logger.error("Cannot create ADK agent without valid flow definition")
                return None

            # Add our execute method as a tool that the LLM can call
            flow_tools = (tools or []).copy()

            # Create a tool function that calls our execute method
            def execute_index_analysis_flow(
                task: str, context: Optional[dict[str, Any]] = None
            ) -> dict[str, Any]:
                """
                Execute the comprehensive index analysis workflow.

                Args:
                    task: The index analysis task (e.g., "analyze index=s4c_www")
                    context: Optional additional context

                Returns:
                    Dictionary containing the comprehensive analysis results
                """
                # Create a synchronous wrapper for the async execute method
                import asyncio
                try:
                    # Try to get the current event loop
                    loop = asyncio.get_event_loop()
                    if loop.is_running():
                        # If we're already in an async context, we need to handle this differently
                        # For now, we'll create a new event loop in a thread
                        import concurrent.futures
                        with concurrent.futures.ThreadPoolExecutor() as executor:
                            future = executor.submit(asyncio.run, self.execute(task, context))
                            return future.result()
                    else:
                        # We can run the async method directly
                        return loop.run_until_complete(self.execute(task, context))
                except RuntimeError:
                    # No event loop exists, create one
                    return asyncio.run(self.execute(task, context))

            # Add the execute function as a tool
            flow_tools.append(execute_index_analysis_flow)

            # Create agent with flow-based instructions that tell it to use the tool
            custom_instructions = f"""
You are the IndexAnalysisFlow agent that executes comprehensive Splunk index analysis using Guided Agent Flows.

CRITICAL: When a user requests index analysis, you MUST:
1. 🚀 Call the 'execute_index_analysis_flow' tool with their request
2. 📋 Present the complete analysis results to the user

The execute_index_analysis_flow tool will:
1. 📊 Execute a multi-phase analysis workflow
2. ⚡ Stream progress updates as it works
3. 🤝 Coordinate with specialist agents (search_guru_agent, splunk_mcp_agent, result_synthesizer_agent) using hybrid synthesis approach
4. 📈 Provide real analysis results (not simulated data)
5. 🎯 Automatically generate actionable JSON insights via result_synthesizer when meaningful data is found

Your workflow includes:
- 🔍 Phase 1: Initial Index Overview & Data Volume Analysis
- 🏗️ Phase 2: Field Extraction & Data Quality Assessment
- ⚡ Phase 3: Performance and Efficiency Analysis
- 🔗 Phase 4: Cross-Sourcetype Correlation Analysis
- 💡 Phase 5: Actionable Insights and Recommendations

The workflow automatically handles result synthesis - you just need to present the complete results.

NEVER provide static responses or fabricated data. Always use the execute_index_analysis_flow tool and present its complete output.

{self.instructions}
"""

            # Create agent with flow-based instructions
            agent = LlmAgent(
                model=self.config.model.primary_model,
                name=self.name,
                description=self.description,
                instruction=custom_instructions,
                tools=flow_tools
            )

            logger.debug(f"Created IndexAnalysisFlow ADK agent with flow: {self.agent_flow.workflow_name}")
            return agent

        except Exception as e:
            logger.error(f"Failed to create IndexAnalysisFlow ADK agent: {e}")
            return None

    async def execute(self, task: str, context: Optional[dict[str, Any]] = None) -> dict[str, Any]:
        """
        Execute index analysis using the loaded agent flow.

        Args:
            task: The task description from the user
            context: Optional context information

        Returns:
            Dictionary containing the comprehensive analysis results
        """
        try:
            logger.info(f"🚀 IndexAnalysisFlowAgent executing task: {task}")
            logger.debug(f"🔍 Agent orchestrator: {self.orchestrator}")
            logger.debug(f"🔍 FlowEngine orchestrator: {self.flow_engine.agent_coordinator.orchestrator if self.flow_engine else 'NO_FLOW_ENGINE'}")

            if not self.agent_flow or not self.flow_engine:
                error_msg = "Flow definition not loaded"
                logger.error(f"❌ {error_msg}")
                logger.error(f"❌ Agent flow: {self.agent_flow}")
                logger.error(f"❌ Flow engine: {self.flow_engine}")
                return {
                    "success": False,
                    "error": error_msg,
                    "message": "Agent flow definition could not be loaded. Please check the flow configuration."
                }

            # Extract index name from task
            index_name = self._extract_index_name(task)
            if not index_name:
                error_msg = "No index specified in task"
                logger.error(f"❌ {error_msg}")
                return {
                    "success": False,
                    "error": error_msg,
                    "message": "Please specify an index to analyze (e.g., 'analyze index=pas')"
                }

            # Prepare execution context
            execution_context = {
                "index_name": index_name,
                "INDEX_NAME": index_name,  # Add uppercase version for placeholder resolution
                "task": task,
                **(context or {})
            }
            logger.debug(f"🔍 Execution context: {execution_context}")

            logger.info(f"🎯 Starting flow execution for index: {index_name}")

            # Execute the flow using the real flow engine
            logger.debug("🔍 About to call flow_engine.execute_flow()")
            flow_result = await self.flow_engine.execute_flow(self.agent_flow, execution_context)
            logger.debug(f"🔍 Flow result type: {type(flow_result)}")
            logger.debug(f"🔍 Flow result: {flow_result}")

            # Format results for user
            if flow_result is None:
                logger.error("❌ CRITICAL: flow_result is None!")
                return {
                    "success": False,
                    "error": "Flow execution returned None",
                    "message": "Flow execution failed - no result returned"
                }

            formatted_result = self._format_flow_results(flow_result)

            return formatted_result

        except Exception as e:
            logger.error(f"IndexAnalysisFlowAgent execution failed: {e}")
            return {
                "success": False,
                "error": str(e),
                "message": "Flow execution failed due to an unexpected error"
            }

    def _extract_index_name(self, task: str) -> str | None:
        """Extract index name from user task."""
        # Look for index=name pattern
        index_match = re.search(r'index[=\s]+([^\s]+)', task.lower())
        if index_match:
            return index_match.group(1)
        return None



    def _format_flow_results(self, flow_result: FlowExecutionResult) -> dict[str, Any]:
        """Format flow execution results for user presentation."""
        if not flow_result.success:
            return {
                "success": False,
                "error": flow_result.error_summary,
                "message": "Flow execution failed"
            }

        # Format comprehensive results
        # Safely handle synthesized_output
        synthesized_output = flow_result.synthesized_output or {}

        # Format insights and recommendations for better readability
        formatted_insights = self._format_insights_for_readability(synthesized_output)
        formatted_recommendations = self._format_recommendations_for_readability(synthesized_output)

        formatted_result = {
            "success": True,
            "flow_name": flow_result.flow_name,
            "execution_summary": {
                "total_execution_time": f"{flow_result.total_execution_time:.1f} seconds",
                "phases_completed": len(flow_result.phase_results),
                "overall_success": flow_result.success
            },
            "analysis_results": {},
            "key_insights": formatted_insights,
            "discovered_data": synthesized_output.get("discovered_data", {}),
            "recommendations": formatted_recommendations,
            "business_intelligence_summary": self._create_business_summary(synthesized_output),
            "synthesized_output": synthesized_output  # Include the complete synthesized output
        }

        # Format phase results
        for phase_result in flow_result.phase_results:
            phase_data = {
                "phase_name": phase_result.phase_name,
                "success": phase_result.success,
                "execution_time": f"{phase_result.execution_time:.1f}s",
                "tasks": []
            }

            for task_result in phase_result.task_results:
                task_data = {
                    "task_id": task_result.task_id,
                    "success": task_result.success,
                    "execution_time": f"{task_result.execution_time:.1f}s" if task_result.execution_time else "N/A"
                }

                if task_result.data:
                    # Extract key information from task data
                    if "search_results" in task_result.data:
                        results = task_result.data["search_results"].get("results", [])
                        task_data["result_count"] = len(results)
                        task_data["sample_results"] = results[:3]  # Show first 3 results

                    if "interpretation" in task_result.data:
                        interp = task_result.data["interpretation"]
                        if interp and isinstance(interp, dict):
                            task_data["interpretation"] = interp.get("interpretation", "")
                            task_data["insights"] = interp.get("insights", [])
                        else:
                            task_data["interpretation"] = ""
                            task_data["insights"] = []

                phase_data["tasks"].append(task_data)

            formatted_result["analysis_results"][phase_result.phase_name] = phase_data

        # Add template-specific insights
        formatted_result["template_insights"] = {
            "workflow_used": self.agent_flow.workflow_name,
            "version": self.agent_flow.version,
            "agent_coordination": f"Coordinated with {len(self.agent_flow.agent_dependencies)} dependent agents",
            "validation_performed": "All searches validated by search_guru",
            "synthesis_method": "Built-in ADK parallel fan-out/gather synthesis pattern"
        }

        return formatted_result

    def _format_insights_for_readability(self, synthesized_output: dict[str, Any]) -> dict[str, Any]:
        """Format insights from synthesized output for better readability."""
        formatted_insights = {
            "summary": "🔍 Key insights extracted from the analysis:",
            "by_phase": {},
            "total_insights": 0
        }

        phase_synthesis = synthesized_output.get("phase_synthesis", {})

        for phase_name, phase_data in phase_synthesis.items():
            if isinstance(phase_data, dict) and "result" in phase_data:
                result = phase_data["result"]
                if isinstance(result, dict) and "key_insights" in result:
                    insights = result["key_insights"]
                    if insights:
                        formatted_phase_insights = []
                        for insight in insights:
                            if isinstance(insight, dict):
                                # Add emojis based on confidence and category
                                confidence = insight.get("confidence", "medium")
                                source = insight.get("source_task", "unknown")

                                # Choose emoji based on confidence
                                confidence_emoji = {
                                    "high": "🎯",
                                    "medium": "📊",
                                    "low": "💡"
                                }.get(confidence, "📋")

                                # Choose emoji based on source/category
                                source_emoji = {
                                    "security": "🔒",
                                    "performance": "⚡",
                                    "data_quality": "🏗️",
                                    "business": "💼",
                                    "technical": "🔧",
                                    "unknown": "📈"
                                }.get(source.lower() if isinstance(source, str) else "unknown", "📋")

                                insight_text = insight.get("insight", "").strip()
                                formatted_insight = {
                                    "insight": f"{confidence_emoji} {source_emoji} {insight_text}",
                                    "confidence": confidence,
                                    "source": source
                                }
                                # Clean up the insight text
                                if insight_text and len(insight_text) > 10:
                                    formatted_phase_insights.append(formatted_insight)

                        if formatted_phase_insights:
                            formatted_insights["by_phase"][phase_name] = {
                                "phase_description": phase_data.get("context", ""),
                                "insights": formatted_phase_insights,
                                "insight_count": len(formatted_phase_insights)
                            }
                            formatted_insights["total_insights"] += len(formatted_phase_insights)

        return formatted_insights

    def _format_recommendations_for_readability(self, synthesized_output: dict[str, Any]) -> dict[str, Any]:
        """Format recommendations from synthesized output for better readability with emojis."""
        formatted_recommendations = {
            "summary": "💡 Actionable recommendations based on the analysis:",
            "by_priority": {
                "high": {"title": "🚨 High Priority", "items": []},
                "medium": {"title": "⚠️ Medium Priority", "items": []},
                "low": {"title": "💭 Low Priority", "items": []}
            },
            "by_category": {},
            "total_recommendations": 0
        }

        phase_synthesis = synthesized_output.get("phase_synthesis", {})

        for phase_name, phase_data in phase_synthesis.items():
            if isinstance(phase_data, dict) and "result" in phase_data:
                result = phase_data["result"]
                if isinstance(result, dict) and "recommendations" in result:
                    recommendations = result["recommendations"]
                    if recommendations:
                        for rec in recommendations:
                            if isinstance(rec, dict):
                                priority = rec.get("priority", "medium")
                                category = rec.get("category", "operational")

                                # Choose emojis based on priority and category
                                priority_emoji = {
                                    "high": "🚨",
                                    "medium": "⚠️",
                                    "low": "💭"
                                }.get(priority, "📋")

                                category_emoji = {
                                    "security": "🔒",
                                    "performance": "⚡",
                                    "operational": "🔧",
                                    "data_quality": "🏗️",
                                    "business": "💼",
                                    "monitoring": "📊",
                                    "optimization": "🎯"
                                }.get(category, "📋")

                                rec_text = rec.get("recommendation", "").strip()
                                formatted_rec = {
                                    "recommendation": f"{priority_emoji} {category_emoji} {rec_text}",
                                    "priority": priority,
                                    "category": category,
                                    "source_phase": phase_name,
                                    "source_task": rec.get("source_task", "unknown")
                                }

                                # Clean up the recommendation text
                                if rec_text and len(rec_text) > 20:
                                    # Add to priority groups
                                    if priority in formatted_recommendations["by_priority"]:
                                        formatted_recommendations["by_priority"][priority]["items"].append(formatted_rec)

                                    # Add to category groups
                                    if category not in formatted_recommendations["by_category"]:
                                        category_title = f"{category_emoji} {category.replace('_', ' ').title()}"
                                        formatted_recommendations["by_category"][category] = {
                                            "title": category_title,
                                            "items": []
                                        }
                                    formatted_recommendations["by_category"][category]["items"].append(formatted_rec)

                                    formatted_recommendations["total_recommendations"] += 1

        return formatted_recommendations

    def _create_business_summary(self, synthesized_output: dict[str, Any]) -> dict[str, Any]:
        """Create a high-level business intelligence summary with emojis."""
        summary = synthesized_output.get("summary", "")
        phase_synthesis = synthesized_output.get("phase_synthesis", {})

        business_summary = {
            "executive_summary": f"📋 Executive Summary: {summary}",
            "key_findings": [],
            "business_impact": {
                "title": "💼 Business Impact Assessment",
                "areas": {}
            },
            "next_actions": {
                "title": "🚀 Recommended Next Actions",
                "items": []
            }
        }

        # Extract key business findings from phase synthesis
        for phase_name, phase_data in phase_synthesis.items():
            if isinstance(phase_data, dict) and "result" in phase_data:
                result = phase_data["result"]
                if isinstance(result, dict):
                    # Look for business-relevant insights
                    insights = result.get("key_insights", [])
                    for insight in insights:
                        if isinstance(insight, dict):
                            insight_text = insight.get("insight", "")
                            if any(keyword in insight_text.lower() for keyword in
                                  ["error", "performance", "volume", "pattern", "anomaly", "correlation"]):
                                business_summary["key_findings"].append({
                                    "finding": insight_text,
                                    "phase": phase_name,
                                    "confidence": insight.get("confidence", "medium")
                                })

        # Extract business impact indicators
        discovered_data = synthesized_output.get("discovered_data", {})
        if discovered_data:
            business_summary["business_impact"] = {
                "data_patterns_identified": len(discovered_data),
                "analysis_coverage": "Multi-phase comprehensive analysis",
                "reliability_indicators": list(discovered_data.keys())
            }

        return business_summary


# Factory function for agent discovery
def create_index_analysis_flow_agent(
    config: Config | None = None,
    orchestrator=None,
    **kwargs
) -> IndexAnalysisFlowAgent:
    """
    Factory function to create IndexAnalysisFlowAgent instance.

    Args:
        config: Configuration instance
        orchestrator: Main orchestrator instance
        **kwargs: Additional arguments

    Returns:
        IndexAnalysisFlowAgent instance
    """
    return IndexAnalysisFlowAgent(
        config=config,
        orchestrator=orchestrator,
        **kwargs
    )


# Agent instance for discovery
index_analysis_flow_agent = create_index_analysis_flow_agent()<|MERGE_RESOLUTION|>--- conflicted
+++ resolved
@@ -38,10 +38,6 @@
         description="Production-ready index analysis using Guided Agent Flows framework with bounded intelligence and ResultSynthesizer integration",
         version="1.0.0",
         author="Saikrishna Gundeti",
-<<<<<<< HEAD
-        tags=["index_analysis", "guided_agent_flows", "reasoning_flow_definitions", "bounded_intelligence", "production", "modular"],
-        dependencies=["search_guru", "splunk_mcp", "result_synthesizer"]
-=======
         tags=[
             "index_analysis",
             "guided_agent_flows",
@@ -52,7 +48,6 @@
         ],
         dependencies=["search_guru", "splunk_mcp", "result_synthesizer"],
         disabled=True,  # Disabled - reference implementation, use FlowPilot IndexAnalysis instead
->>>>>>> 19e6e638
     )
 
     name = "IndexAnalysisFlow"
