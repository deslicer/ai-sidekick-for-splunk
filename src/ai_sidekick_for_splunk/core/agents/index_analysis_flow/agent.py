--- conflicted
+++ resolved
@@ -229,13 +229,9 @@
             flow_tools = (tools or []).copy()
 
             # Create a tool function that calls our execute method
-<<<<<<< HEAD
             def execute_index_analysis_flow(
                 task: str, context: Optional[dict[str, Any]] = None
             ) -> dict[str, Any]:
-=======
-            def execute_index_analysis_flow(task: str, context: Optional[dict[str, Any]] = None) -> dict[str, Any]:
->>>>>>> a36bf955
                 """
                 Execute the comprehensive index analysis workflow.
 
