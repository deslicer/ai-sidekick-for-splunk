--- conflicted
+++ resolved
@@ -101,15 +101,9 @@
 - ✅ Create virtual environment and install dependencies using `uv sync`
 - ✅ Verify Git installation and install if needed
 - ✅ Complete environment setup in one step
-<<<<<<< HEAD
 
 ### **3. Start AI Sidekick**
 
-=======
-
-### **3. Start AI Sidekick**
-
->>>>>>> 19e6e638
 > **💡 Great news!** The prerequisite scripts have already created your virtual environment and installed all dependencies. You can start immediately!
 
 ```bash
